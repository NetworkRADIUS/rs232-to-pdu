"""
Entry point for rs-232 to SNMP converter script

Author: Patrick Guo
Date: 2024-08-13
"""
import asyncio
import functools
import logging
import time
from typing import Callable

import serial
import systemd_watchdog as sysdwd
from apscheduler.schedulers.asyncio import AsyncIOScheduler
from serial.serialutil import SerialException
from watchdog.events import FileSystemEventHandler
from watchdog.observers import Observer

<<<<<<< HEAD
import rs232_to_tripplite.logfactory as logfac
from rs232_to_tripplite.commands.base import BaseDeviceCommand
from rs232_to_tripplite.commands.retries import (GetCommandWithRetry,
                                                 SetCommandWithRetry)
from rs232_to_tripplite.device import create_device_from_config_dict, Device
from rs232_to_tripplite.parsers.base import ParseError
from rs232_to_tripplite.parsers.kvmseq import ParserKvmSequence

# Set up logger for this module
logger = logfac.create_logger(__name__)
=======
from rs232_to_tripplite.device import device_from_config, Device
from rs232_to_tripplite.parsers.base import ParseError
from rs232_to_tripplite.parsers.kvmseq import ParserKvmSequence

logger = logging.getLogger(__name__)
>>>>>>> 45c007ca


class QueueRunner:
    """
    Class that places commands in a queue and runs them one after another
    """

    def __init__(self) -> None:
        # Initializes an priority queue with no size limit
        self.queue = asyncio.PriorityQueue()

        # Initializes the priority counter to 0. To be used when setting
        # priority of new items
        self.prio_counter = 0

    async def enqueue(self, func: Callable, high_prio: bool = False) -> None:
        """
        Puts an command item into the queue.

        Can set priority to be high or low.
        New high priority items have highest priority (run first)
        New low priority items have lowest priority (run last)

        Args:
            func:
            high_prio (bool): whether the command should be run first or last
        """
        # priority is either positive or negative depending on high/low prio
        priority = -self.prio_counter if high_prio else self.prio_counter
        self.prio_counter += 1

        # puts item into queue
        await self.queue.put((priority, func))

    async def dequeue(self, event_loop: asyncio.AbstractEventLoop):
        """
        Gets top priority item from queue and runs the command

        Args:
            event_loop (BaseEventLoop): event loop that is expected to keep
                                        producing commands
        """

        # as long as the event loop is running, we should be expecting new
        # items to be put into the queue
        while event_loop.is_running():
            # retrieve next item from queue and run the command
            # Will not grab next item until the previous command has been
            # completed
            _, func = await self.queue.get()
            await func()


class LookForFileEH(FileSystemEventHandler):
    """
    Event Handler to perform callback if desired file is created
    """

    def __init__(self, file_to_watch, callback: Callable) -> None:
        self.file_to_watch = file_to_watch
        self.callback_when_found = callback

    def on_created(self, event):
        if event.src_path == self.file_to_watch:
            self.callback_when_found()


class Rs2323ToTripplite:  # pylint: disable=too-many-instance-attributes
    """
    Command converter that takes in rs232 input and create/sends device
    commands
    """

    def __init__(  # pylint: disable=too-many-arguments
            self,
            serial_device: str, serial_timeout: int,
            max_attempts: int, delay: int, cmd_timeout: int,
            device_config: dict, healthcheck_frequency: int,
            toggle_delay: int
    ):
        """

        Args:
            serial_device: path to serial device
            serial_timeout: timeout in seconds for connecting to serial device
            max_attempts: maximum number of attempts for a command
            delay: delay between command retries
            cmd_timeout: timeout in seconds for a command
            device_config: dictionary containing config data for devices
            healthcheck_frequency: frequency of a healthcheck
            toggle_delay: delay between of and on cmds for manual toggle
        """
        # Initialize parser and command issuer
        self.kvm_parser = ParserKvmSequence()
        self.device_cmd_runner = QueueRunner()

        self.serial_device = serial_device
        self.serial_timeout = serial_timeout

        self.event_loop = asyncio.new_event_loop()

        self.scheduler = AsyncIOScheduler(event_loop=self.event_loop)
        self.jobs = {}

        self.file_watchdog = None

        self.serial_conn = None

        self.healthcheck_frequency = healthcheck_frequency

        # Initialization of other variables to be used in class
        self.read_buffer = []

        self.retry = {
            'max_attempts': max_attempts,
            'delay': delay,
            'timeout': cmd_timeout
        }

        self.devices: dict[str: Device] = {}
        for device_name in device_config.keys():
            self.devices[device_name] = device_from_config(
                device_name, device_config[device_name],
                cmd_timeout, delay
            )

        self.toggle_delay = toggle_delay

        self.cmd_counter = 0

        self.sysdwd = sysdwd.watchdog()

    def serial_conn_open(self):
        """
        Establishes the serial port connection

        Args:
            None

        Returns:
            None
        """
        self.sysdwd.status('Opening serial port')

        # Makes the connection
        try:
            self.serial_conn = serial.Serial(
                port=self.serial_device, timeout=self.serial_timeout,
                xonxoff=True
            )
            if self.serial_conn.is_open:
                logger.info(f'Opened serial device {self.serial_device}')
                self.sysdwd.status('Serial port successfully opened')
                return True
            logger.warning(f'Serial device {self.serial_device} is not open')
            self.sysdwd.status('Serial port is not open')
            return False
        except SerialException:
            logger.error(f'Failed to open serial device {self.serial_device}')
            self.sysdwd.status('Failed to open serial device')
            return False

    def serial_conn_close(self):
        """
        Closes the serial port connection

        Returns:

        """
        self.sysdwd.status('Closing serial port')
        self.serial_conn.close()
        self.sysdwd.status('Serial port closed')

    def serial_conn_reconnect(self):
        """
        Attempts to reconnect the serial port

        Returns:

        """
        time.sleep(0.5)
        if self.serial_conn_open():
            self.event_loop.add_reader(self.serial_conn.ser,
                                       self.serial_conn_read)
            self.jobs['reconnect'].remove()
            self.file_watchdog.stop()

    def serial_error_handler(self, loop, context):
        """
        Error handler for serial connections
        Args:
            loop: event loop
            context: error context

        Returns:

        """
        if isinstance(context['exception'], OSError):
            loop.remove_reader(self.serial_conn.ser)
            self.serial_conn_close()

            self.jobs['reconnect'] = self.scheduler.add_job(
                self.serial_conn_reconnect, 'interval', seconds=5
            )

            watch_path = '/'.join(
                self.serial_device.split('/')[:-1]
            )
            self.file_watchdog = Observer()
            self.file_watchdog.schedule(
                LookForFileEH(self.serial_device,
                              self.serial_conn_reconnect
                              ),
                watch_path
            )
            self.file_watchdog.start()
            self.file_watchdog.join()

    def healthcheck_enqueue(self) -> None:
        """
        Adds a healthcheck to the cmd queue

        Returns:

        """

        for _, device in self.devices.items():
            async def send(d):
                logger.info(
                    f'Command {self.cmd_counter} retrieving outlet {d.outlets[0]} of '
                    f'device {d.name}')
                success = await d.transport.outlet_state_get(
                    d.outlets[0])
                logger.info(
                    f'Command {self.cmd_counter} {"passed" if success else "failed"}')

            self.cmd_counter += 1
            self.event_loop.create_task(
                self.device_cmd_runner.enqueue(functools.partial(send, device),
                                               True
                                               )
            )

    def power_change_enqueue(
            self,
            device: Device, outlet: str, state: any
    ) -> None:
        """
        Adds a power change to the cmd queue

        Args:
            device: Device object
            outlet: string representation of target outlet
            state: desired outlet state

        Returns:

        """

        async def send(d, o, s):
            logger.info(
                f'Command {self.cmd_counter} setting outlet {o} of device '
                f'{d.name} to state {s}')
            success = await d.transport.outlet_state_set(
                o, d.power_states[s]
            )
            logger.info(
                f'Command {self.cmd_counter} {"passed" if success else "failed"}')

        self.cmd_counter += 1
        self.event_loop.create_task(
            self.device_cmd_runner.enqueue(
                functools.partial(send, device, outlet, state), False
            )
        )

    async def outlet_manual_toggle(self, device: Device, outlet: str):
        """
        Manually toggle the power of an outlet through off and on commands
        Args:
            device: device object
            outlet: outlet to toggle

        Returns:

        """
        logger.info(f'Performing manual power toggle for device {device.name}')
        self.power_change_enqueue(device, outlet, 'of')
        await asyncio.sleep(self.toggle_delay)
        self.power_change_enqueue(device, outlet, 'on')

    def start(self):
        """
        Entry point for starting listener

        Also sets up the healthcheck scheduler

        Returns:
            None
        """
        self.sysdwd.status('Initiating application')

        while not self.serial_conn_open():
            time.sleep(self.serial_timeout)

        self.event_loop.add_reader(self.serial_conn, self.serial_conn_read)

        self.event_loop.create_task(
            self.device_cmd_runner.dequeue(self.event_loop)
        )
        self.event_loop.set_exception_handler(self.serial_error_handler)

        self.jobs['healthcheck'] = self.scheduler.add_job(
            self.healthcheck_enqueue, 'interval',
            seconds=self.healthcheck_frequency
        )
        self.jobs['systemd_notify'] = self.scheduler.add_job(
            self.sysdwd.notify, 'interval', seconds=self.sysdwd.timeout / 2e6
        )
        self.scheduler.start()

        try:
            self.event_loop.run_forever()
        except KeyboardInterrupt:
            self.serial_conn_close()
            self.event_loop.stop()
            self.scheduler.shutdown(False)
            self.sysdwd.status('Shutting down application')

    def serial_conn_read(self):
        """
        Parses input from rs232 device and add cmd to queue if needed

        Returns:

        """
        self.read_buffer += self.serial_conn.read(
            self.serial_conn.in_waiting
        ).decode('utf-8')

        curr_seq_start_pos = 0

        for cursor_pos, buffer_char in enumerate(self.read_buffer):

            if buffer_char == '\r':
                self.buffer_parse(
                    self.read_buffer[curr_seq_start_pos:cursor_pos + 1]
                )
                curr_seq_start_pos = cursor_pos + 1

        # Delete parsed portion of buffer
        # Note that we do not attempt to reparse failed sequences because
        # we only parse completed (\r at end) sequences
        del self.read_buffer[:curr_seq_start_pos]

    def buffer_parse(self, buffer):
        """
        Parses \r terminated section of buffer
        Args:
            buffer: section of serial buffer

        Returns:

        """
        # If the \r char is encountered, attempt to parse sequence
        try:
            logger.debug((f'Received command sequence: "'
                          f'{"".join(self.read_buffer)}"')
                         )
            # Attempt to parse part of read buffer containing sequence
            parsed_tokens = self.kvm_parser.parse(''.join(buffer))

        # Errors will be raised when only a portion of the sequence has
        # been received and attempted to be parsed
        except ParseError:
            logger.warning((f'Parser failed to parse: "'
                            f'{"".join(self.read_buffer)}"')
                           )

        # If there was no error when parsing, attempt to send sequence
        else:
            self.parsed_tokens_consume(parsed_tokens)

    def parsed_tokens_consume(self, tokens):
        """
        Consumes parsed tokens to act accordingly
        Args:
            tokens: parsed token

        Returns:

        """
        if tokens[0] in ['quit', '']:
            logger.info('Quit or empty sequence detected')

        else:
            cmd, device, outlet = tokens
            logger.info(f'Setting Device {device} Outlet {outlet} to '
                        f'{cmd}')

            if cmd == 'cy' and cmd not in self.devices[
                f'{int(device):03d}'].power_states:  # pylint: disable=line-too-long
                self.event_loop.create_task(
                    self.outlet_manual_toggle(
                        self.devices[f'{int(device):03d}'],
                        f'{int(outlet):03d}')
                )
            else:
                self.power_change_enqueue(
                    self.devices[f'{int(device):03d}'],
                    f'{int(outlet):03d}', cmd
                )<|MERGE_RESOLUTION|>--- conflicted
+++ resolved
@@ -17,24 +17,11 @@
 from watchdog.events import FileSystemEventHandler
 from watchdog.observers import Observer
 
-<<<<<<< HEAD
-import rs232_to_tripplite.logfactory as logfac
-from rs232_to_tripplite.commands.base import BaseDeviceCommand
-from rs232_to_tripplite.commands.retries import (GetCommandWithRetry,
-                                                 SetCommandWithRetry)
-from rs232_to_tripplite.device import create_device_from_config_dict, Device
-from rs232_to_tripplite.parsers.base import ParseError
-from rs232_to_tripplite.parsers.kvmseq import ParserKvmSequence
-
-# Set up logger for this module
-logger = logfac.create_logger(__name__)
-=======
 from rs232_to_tripplite.device import device_from_config, Device
 from rs232_to_tripplite.parsers.base import ParseError
 from rs232_to_tripplite.parsers.kvmseq import ParserKvmSequence
 
 logger = logging.getLogger(__name__)
->>>>>>> 45c007ca
 
 
 class QueueRunner:
@@ -260,7 +247,6 @@
         Returns:
 
         """
-
         for _, device in self.devices.items():
             async def send(d):
                 logger.info(
