"""
Contains the base parser class that contains important parsing functions

Author: Patrick Guo
Date: 2024-08-13
"""
<<<<<<< HEAD
import rs232_to_tripplite.logfactory as logfac

# Set up logger for this module
logger = logfac.create_logger(__name__)
=======
import logging

# Set up logger for this module
logger = logging.getLogger(__name__)
>>>>>>> 45c007ca


class ParseError(Exception):
    """
    An error that occurs when parsing goes unexpected
    """

    def __init__(self, text: str, pos: int, msg: str):
        """
        Args:
            text (str): Text attempted to be parsed
            pos (int): Position of text when parsing error occured
            msg (str): Message describing the error
        """
        self.pos = pos
        self.text = text
        self.msg = msg

    def __str__(self) -> str:
        return f'{self.msg} occured at position {self.pos} of text {self.text}'


class BaseParser:
    """
    Base parser class
    """

    def __init__(self):
        self.buffer = ''
        self.cursor_pos = 0

        self.tokens = []

    def parse(self, buffer: str) -> None:
        """
        Entry point for parsing

        To be overriden in child class

        Args:
            buffer (str): string to be parsed
        """
        raise NotImplementedError

    def remove_leading_whitespace(self) -> None:
        """
        Moves parser cursor to next non-whitespace character

        If already at a non-whitespace character, no movement occurs
        """
        logger.debug('Removing leading whitespace')
        whitespace_tokens = [' ']
        while True:
            # Stop if at last position
            if self.cursor_pos == len(self.buffer):
                break

            # Stop if encountered non-whitespace character
            if self.buffer[self.cursor_pos] not in whitespace_tokens:
                break

            self.cursor_pos += 1

    def keyword(self, *keywords: tuple[str, ...],
                remove_leading_whitespace: bool = True) -> str:
        """
        Looks for matching keywords at current cursor position

        Args:
            keywords (str): list of string to look for
        
        Return:
            String of the keyword that matched
        """
        # remove whitespace if desired
        if remove_leading_whitespace:
            self.remove_leading_whitespace()

        for keyword in keywords:
            logger.debug((f'Attempting to find keyword {keyword} for '
                          f'"{self.buffer}" at position {self.cursor_pos}')
                         )
            # Calculate starting and ending position of keyword if present at
            # current location
            start_pos = self.cursor_pos
            end_pos = start_pos + len(keyword)

            # Then check if the slice matches the keyword
            # Will NOT raise index-out-of-bounds errors
            if self.buffer[start_pos: end_pos] == keyword:
                self.cursor_pos += len(keyword)

                # returns the keyword that matched
                return keyword

        logger.error((f'Failed to find keywords: {", ".join(keywords)}, for '
                      f'"{self.buffer}" at position {self.cursor_pos}')
                     )
        # if none of the keywords were found, raise error
        raise ParseError(self.buffer, self.cursor_pos,
                         f"No keywords: [{','.join(keywords)}] found")

    def search_positive_number(self) -> int:
        """
        Looks for a number at current cursor position

        Stops at first non-numerical value (i.e., anything not [0-9]).

        Args:
            None
        
        Returns:
            int representing the number found
        
        Raises:
            ParseError if no number was detected
        """
        logger.debug((f'Looking for positive number for "{self.buffer}" at '
                      f'position {self.cursor_pos}')
                     )
        self.remove_leading_whitespace()

        init_pos = self.cursor_pos

        # Parse until end of text reached
        while self.cursor_pos < len(self.buffer):
            if not self.buffer[self.cursor_pos].isnumeric():
                break

            self.cursor_pos += 1

        # if no numbers were found (i.e., first char was non-numerical), we
        # raise error as this should be unexpected
        if init_pos == self.cursor_pos:
            logger.error((f'No positive number found for "{self.buffer}"at '
                          f'position {self.cursor_pos}')
                         )
            raise ParseError(self.buffer, self.cursor_pos, 'No number found')

        # Update cursor position and return the integer as an int (rather than
        # a list of chars)
        return int(self.buffer[init_pos:self.cursor_pos])

    def search_uint8(self) -> int:
        """
        Looks for a uint8 number at current cursor position

        Args:
            None

        Returns:
            int within range of a uint8
        
        Raises:
            ParseError if the integer parsed is larger than 256 (uint8)
        """
        logger.debug((f'Looking for uint8 number for "{self.buffer}" at '
                      f'position {self.cursor_pos}')
                     )
        start_pos = self.cursor_pos

        parsed_number = self.search_positive_number()
        if parsed_number >= 256:
            # reset staring pos and raise error if integer parsed is larger
            # than 256
            self.cursor_pos = start_pos
            logger.error((f'No uint8 number found for "{self.buffer}" at '
                          f'position {self.cursor_pos}')
                         )
            raise ParseError(self.buffer, start_pos,
                             'Parsed integer larger than a uint8')

        return parsed_number<|MERGE_RESOLUTION|>--- conflicted
+++ resolved
@@ -4,17 +4,10 @@
 Author: Patrick Guo
 Date: 2024-08-13
 """
-<<<<<<< HEAD
-import rs232_to_tripplite.logfactory as logfac
-
-# Set up logger for this module
-logger = logfac.create_logger(__name__)
-=======
 import logging
 
 # Set up logger for this module
 logger = logging.getLogger(__name__)
->>>>>>> 45c007ca
 
 
 class ParseError(Exception):
