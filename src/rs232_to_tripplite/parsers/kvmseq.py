"""
Contains parser class that converts string sequences to a dictionary 
representing a SNMP command

Author: Patrick Guo
Date: 2024-08-13
"""
import logging
from enum import Enum

<<<<<<< HEAD
import rs232_to_tripplite.logfactory as logfac
from rs232_to_tripplite.parsers.base import BaseParser

# Set up logger for this module
logger = logfac.create_logger(__name__)
=======
from rs232_to_tripplite.parsers.base import BaseParser

# Set up logger for this module
logger = logging.getLogger(__name__)
>>>>>>> 45c007ca


class KvmSequenceStates(Enum):
    """
    Enum values for representing KVM parser states

    State names represent the token the parser is expecting next
    Example:
        - COMMAND = parser is looking for 'on', 'of', etc.
        - PORT = parser just parsed a bank token and is now looking for a
                 port token
    """
    COMMAND = 1
    BANK = 2
    PORT = 3
    TERMINAL = 4


class ParserKvmSequence(BaseParser):
    """
    Parser to turn string sequence into a command
    """

    def __init__(self):
        super().__init__()

        self.parse_funcs = {
            'on': self.parse_on_sequence,
            'of': self.parse_of_sequence,
            'cy': self.parse_cy_sequence,
            'quit': self.parse_qu_sequence,
            '': self.parse_em_sequence
        }

    def parse(self, buffer: str) -> list[str, int, int]:
        """
        Entry point for parsing

        Args:
            buffer (str): string to be parsed
        
        Returns:
            Returns a list containing: 
                command: <str>
                bank: <str>
                port: <str>
        """
        logger.debug(f'Attempting to parse "{buffer}"')

        self.buffer = buffer
        self.cursor_pos = 0

        # Find which command sequence we are looking for
        command = self.keyword('on', 'of', 'cy', 'quit', '')
        self.remove_leading_whitespace()

        # Call the appropriate function to parse for speicifc sequence
        # and store the tokens parsed
        sequence_tokens = self.parse_funcs[command]()

        # Check if sequence is terminated by \r
        self.keyword('\r')

        # Return command and sequence tokens
        # Unzip sequence tokens to return 1D list containing all tokens
        return command, *sequence_tokens

    def parse_on_sequence(self):
        """
        Method for finding an ON sequence

        returns:
            bank (int)
            port (int)
        """
        return self.search_for_bank(), self.search_for_port()

    def parse_of_sequence(self):
        """
        Method for finding an OF sequence

        returns:
            bank (int)
            port (int)
        """

        return self.search_for_bank(), self.search_for_port()

    def parse_cy_sequence(self):
        """
        Method for finding a CY sequence

        returns:
            bank (int)
            port (int)
        """
        return self.search_for_bank(), self.search_for_port()

    def parse_qu_sequence(self):
        """
        Method for finding a QUIT sequence

        returns:
            None
        """
        return None, None

    def parse_em_sequence(self):
        """
        Method for finding an EMPTY sequence

        returns:
            None
        """
        return None, None

    def search_for_bank(self):
        """
        Method for finding a bank token

        returns:
            bank (int)
        """
        return self.search_uint8()

    def search_for_port(self):
        """
        Method for finding a port token

        returns:
            port (int)
        """
        return self.search_uint8()<|MERGE_RESOLUTION|>--- conflicted
+++ resolved
@@ -8,18 +8,10 @@
 import logging
 from enum import Enum
 
-<<<<<<< HEAD
-import rs232_to_tripplite.logfactory as logfac
-from rs232_to_tripplite.parsers.base import BaseParser
-
-# Set up logger for this module
-logger = logfac.create_logger(__name__)
-=======
 from rs232_to_tripplite.parsers.base import BaseParser
 
 # Set up logger for this module
 logger = logging.getLogger(__name__)
->>>>>>> 45c007ca
 
 
 class KvmSequenceStates(Enum):
